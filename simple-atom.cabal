--- conflicted
+++ resolved
@@ -1,9 +1,5 @@
 Name:            simple-atom
-<<<<<<< HEAD
 Version:         0.2.2
-=======
-Version:         0.1.0.1
->>>>>>> 2e470aba
 License:         BSD3
 License-File:    LICENSE
 Author:          Koen Claessen, Niklas Sorensson
@@ -13,7 +9,6 @@
 Description:
   This module provides an abstract datatype for atoms, such that:
   .
-<<<<<<< HEAD
    * Each atom string is only in memory once
   .
    * @O(n)@ creation time
@@ -30,21 +25,6 @@
 ----------------------------
 -- 0.2.1 -- relax depends and make small tweaks
 
-                 
-=======
-  * Each atom string is only in memory once
-  .
-  * @O(n)@ creation time
-  .
-  * @O(1)@ equality-comparison
-  .
-  * @O(1)@ (in practice) ord-comparison
-  .
-  * @Ord@-comparison results are independent on evaluation order
-  .
-  This module is thread-safe.
-
->>>>>>> 2e470aba
 Category:        Data, Compilers/Interpreters, Parsing
 Stability:       provisional
 Build-Type:      Simple
